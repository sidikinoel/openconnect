/*
 * OpenConnect (SSL + DTLS) VPN client
 *
 * Copyright © 2008-2015 Intel Corporation.
 *
 * Author: David Woodhouse <dwmw2@infradead.org>
 *
 * This program is free software; you can redistribute it and/or
 * modify it under the terms of the GNU Lesser General Public License
 * version 2.1, as published by the Free Software Foundation.
 *
 * This program is distributed in the hope that it will be useful, but
 * WITHOUT ANY WARRANTY; without even the implied warranty of
 * MERCHANTABILITY or FITNESS FOR A PARTICULAR PURPOSE.  See the GNU
 * Lesser General Public License for more details.
 */

#include <config.h>

#include <unistd.h>
#include <string.h>
#include <stdlib.h>
#include <errno.h>

#include "openconnect-internal.h"

#include <openssl/evp.h>
#include <openssl/rand.h>

#if OPENSSL_VERSION_NUMBER < 0x10100000L || defined(LIBRESSL_VERSION_NUMBER)

#define EVP_CIPHER_CTX_free(c) do {				\
				    EVP_CIPHER_CTX_cleanup(c);	\
				    free(c); } while (0)
#define HMAC_CTX_free(c) do {					\
				    HMAC_CTX_cleanup(c);	\
				    free(c); } while (0)
#define HMAC_CTX_reset HMAC_CTX_cleanup

static inline HMAC_CTX *HMAC_CTX_new(void)
{
	HMAC_CTX *ret = malloc(sizeof(*ret));
	if (ret)
		HMAC_CTX_init(ret);
	return ret;
}
#endif

void destroy_esp_ciphers(struct esp *esp)
{
	if (esp->cipher) {
		EVP_CIPHER_CTX_free(esp->cipher);
		esp->cipher = NULL;
	}
	if (esp->hmac) {
		HMAC_CTX_free(esp->hmac);
		esp->hmac = NULL;
	}
	if (esp->pkt_hmac) {
		HMAC_CTX_free(esp->pkt_hmac);
		esp->pkt_hmac = NULL;
	}
}

static int init_esp_ciphers(struct openconnect_info *vpninfo, struct esp *esp,
			    const EVP_MD *macalg, const EVP_CIPHER *encalg, int decrypt)
{
	int ret;

	destroy_esp_ciphers(esp);

#if OPENSSL_VERSION_NUMBER < 0x10100000L || defined(LIBRESSL_VERSION_NUMBER)
	esp->cipher = malloc(sizeof(*esp->cipher));
	if (!esp->cipher)
		return -ENOMEM;
	EVP_CIPHER_CTX_init(esp->cipher);
#else
	esp->cipher = EVP_CIPHER_CTX_new();
	if (!esp->cipher)
		return -ENOMEM;
#endif

	if (decrypt)
		ret = EVP_DecryptInit_ex(esp->cipher, encalg, NULL, esp->enc_key, NULL);
	else
		ret = EVP_EncryptInit_ex(esp->cipher, encalg, NULL, esp->enc_key, NULL);

	if (!ret) {
		vpn_progress(vpninfo, PRG_ERR,
			     _("Failed to initialise ESP cipher:\n"));
		openconnect_report_ssl_errors(vpninfo);
		return -EIO;
	}
	EVP_CIPHER_CTX_set_padding(esp->cipher, 0);

	esp->hmac = HMAC_CTX_new();
	esp->pkt_hmac = HMAC_CTX_new();
	if (!esp->hmac || !esp->pkt_hmac) {
		destroy_esp_ciphers(esp);
		return -ENOMEM;
	}
	if (!HMAC_Init_ex(esp->hmac, esp->hmac_key,
			  EVP_MD_size(macalg), macalg, NULL)) {
		vpn_progress(vpninfo, PRG_ERR,
			     _("Failed to initialize ESP HMAC\n"));

		openconnect_report_ssl_errors(vpninfo);
		destroy_esp_ciphers(esp);
	}
	esp->seq = 0;
	esp->seq_backlog = 0;
	return 0;
}

int setup_esp_keys(struct openconnect_info *vpninfo, int new_keys)
{
	struct esp *esp_in;
	const EVP_CIPHER *encalg;
	const EVP_MD *macalg;
	int ret;

	if (vpninfo->dtls_state == DTLS_DISABLED)
		return -EOPNOTSUPP;
	if (!vpninfo->dtls_addr)
		return -EINVAL;

	switch (vpninfo->esp_enc) {
	case 0x02:
		encalg = EVP_aes_128_cbc();
		break;
	case 0x05:
		encalg = EVP_aes_256_cbc();
		break;
	default:
		return -EINVAL;
	}

	switch (vpninfo->esp_hmac) {
	case 0x01:
		macalg = EVP_md5();
		break;
	case 0x02:
		macalg = EVP_sha1();
		break;
	default:
		return -EINVAL;
	}

	if (new_keys) {
		vpninfo->old_esp_maxseq = vpninfo->esp_in[vpninfo->current_esp_in].seq + 32;
		vpninfo->current_esp_in ^= 1;
	}

	esp_in = &vpninfo->esp_in[vpninfo->current_esp_in];

	if (new_keys) {
		if (!RAND_bytes((void *)&esp_in->spi, sizeof(esp_in->spi)) ||
<<<<<<< HEAD
	    !RAND_bytes((void *)&esp_in->enc_key, vpninfo->enc_key_len) ||
	    !RAND_bytes((void *)&esp_in->hmac_key, vpninfo->hmac_key_len) ) {
=======
		    !RAND_bytes((void *)&esp_in->enc_key, vpninfo->enc_key_len) ||
		    !RAND_bytes((void *)&esp_in->hmac_key, vpninfo->hmac_key_len) ) {
>>>>>>> 91c81882
			vpn_progress(vpninfo, PRG_ERR,
				     _("Failed to generate random keys for ESP:\n"));
			openconnect_report_ssl_errors(vpninfo);
			return -EIO;
		}
	}

	ret = init_esp_ciphers(vpninfo, &vpninfo->esp_out, macalg, encalg, 0);
	if (ret)
		return ret;

	ret = init_esp_ciphers(vpninfo, esp_in, macalg, encalg, 1);
	if (ret) {
		destroy_esp_ciphers(&vpninfo->esp_out);
		return ret;
	}

	if (vpninfo->dtls_state == DTLS_NOSECRET)
		vpninfo->dtls_state = DTLS_SECRET;
	vpninfo->pkt_trailer = 16 + 20; /* 16 for pad, 20 for HMAC (of which we use 16) */
	return 0;
}

/* pkt->len shall be the *payload* length. Omitting the header and the 12-byte HMAC */
int decrypt_esp_packet(struct openconnect_info *vpninfo, struct esp *esp, struct pkt *pkt)
{
	unsigned char hmac_buf[20];
	unsigned int hmac_len = sizeof(hmac_buf);
	int crypt_len = pkt->len;

	HMAC_CTX_copy(esp->pkt_hmac, esp->hmac);
	HMAC_Update(esp->pkt_hmac, (void *)&pkt->esp, sizeof(pkt->esp) + pkt->len);
	HMAC_Final(esp->pkt_hmac, hmac_buf, &hmac_len);
	HMAC_CTX_reset(esp->pkt_hmac);

	if (memcmp(hmac_buf, pkt->data + pkt->len, 12)) {
		vpn_progress(vpninfo, PRG_DEBUG,
			     _("Received ESP packet with invalid HMAC\n"));
		return -EINVAL;
	}

	/* Why in $DEITY's name would you ever *not* set this? Perhaps we
	 * should do th check anyway, but only warn instead of discarding
	 * the packet? */
	if (vpninfo->esp_replay_protect &&
	    verify_packet_seqno(vpninfo, esp, ntohl(pkt->esp.seq)))
		return -EINVAL;


	if (!EVP_DecryptInit_ex(esp->cipher, NULL, NULL, NULL,
				pkt->esp.iv)) {
		vpn_progress(vpninfo, PRG_ERR,
			     _("Failed to set up decryption context for ESP packet:\n"));
		openconnect_report_ssl_errors(vpninfo);
		return -EINVAL;
	}

	if (!EVP_DecryptUpdate(esp->cipher, pkt->data, &crypt_len,
			       pkt->data, pkt->len)) {
		vpn_progress(vpninfo, PRG_ERR,
			     _("Failed to decrypt ESP packet:\n"));
		openconnect_report_ssl_errors(vpninfo);
		return -EINVAL;
	}

	return 0;
}

int encrypt_esp_packet(struct openconnect_info *vpninfo, struct pkt *pkt)
{
	int i, padlen;
	const int blksize = 16;
	unsigned int hmac_len = 20;
	int crypt_len;

	/* This gets much more fun if the IV is variable-length */
	pkt->esp.spi = vpninfo->esp_out.spi;
	pkt->esp.seq = htonl(vpninfo->esp_out.seq++);
	if (!RAND_bytes((void *)&pkt->esp.iv, sizeof(pkt->esp.iv))) {
		vpn_progress(vpninfo, PRG_ERR,
			     _("Failed to generate random IV for ESP packet:\n"));
		openconnect_report_ssl_errors(vpninfo);
		return -EIO;
	}

	padlen = blksize - 1 - ((pkt->len + 1) % blksize);
	for (i=0; i<padlen; i++)
		pkt->data[pkt->len + i] = i + 1;
	pkt->data[pkt->len + padlen] = padlen;
	pkt->data[pkt->len + padlen + 1] = 0x04; /* Legacy IP */

	if (!EVP_EncryptInit_ex(vpninfo->esp_out.cipher, NULL, NULL, NULL,
				pkt->esp.iv)) {
		vpn_progress(vpninfo, PRG_ERR,
			     _("Failed to set up encryption context for ESP packet:\n"));
		openconnect_report_ssl_errors(vpninfo);
		return -EINVAL;
	}

	crypt_len = pkt->len + padlen + 2;
	if (!EVP_EncryptUpdate(vpninfo->esp_out.cipher, pkt->data, &crypt_len,
			       pkt->data, crypt_len)) {
		vpn_progress(vpninfo, PRG_ERR,
			     _("Failed to encrypt ESP packet:\n"));
		openconnect_report_ssl_errors(vpninfo);
		return -EINVAL;
	}

	HMAC_CTX_copy(vpninfo->esp_out.pkt_hmac, vpninfo->esp_out.hmac);
	HMAC_Update(vpninfo->esp_out.pkt_hmac, (void *)&pkt->esp, sizeof(pkt->esp) + crypt_len);
	HMAC_Final(vpninfo->esp_out.pkt_hmac, pkt->data + crypt_len, &hmac_len);
	HMAC_CTX_reset(vpninfo->esp_out.pkt_hmac);

	return sizeof(pkt->esp) + crypt_len + 12;
}<|MERGE_RESOLUTION|>--- conflicted
+++ resolved
@@ -155,13 +155,8 @@
 
 	if (new_keys) {
 		if (!RAND_bytes((void *)&esp_in->spi, sizeof(esp_in->spi)) ||
-<<<<<<< HEAD
-	    !RAND_bytes((void *)&esp_in->enc_key, vpninfo->enc_key_len) ||
-	    !RAND_bytes((void *)&esp_in->hmac_key, vpninfo->hmac_key_len) ) {
-=======
 		    !RAND_bytes((void *)&esp_in->enc_key, vpninfo->enc_key_len) ||
 		    !RAND_bytes((void *)&esp_in->hmac_key, vpninfo->hmac_key_len) ) {
->>>>>>> 91c81882
 			vpn_progress(vpninfo, PRG_ERR,
 				     _("Failed to generate random keys for ESP:\n"));
 			openconnect_report_ssl_errors(vpninfo);
